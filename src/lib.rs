--- conflicted
+++ resolved
@@ -1,34 +1,12 @@
 extern crate rand;
-<<<<<<< HEAD
 #[macro_use]
 extern crate log;
 extern crate mioco;
 extern crate mqtt;
-
-mod error;
-pub mod client;
-=======
-extern crate mioco;
 
 pub mod error;
 pub mod client;
 
 pub use client::{Client, ClientOptions};
 
-use std::sync::Arc;
-use std::ops;
-use std::time::Duration;
 
-#[derive(Debug, Clone, Copy, PartialEq, Eq)]
-pub enum ClientState {
-    Handshake,
-    Connected,
-    Disconnected,
-}
-
-#[derive(Debug, Clone, Copy, PartialEq, Eq)]
-pub enum ReconnectMethod {
-    ForeverDisconnect,
-    ReconnectAfter(Duration),
-}
->>>>>>> bbd8aa32
